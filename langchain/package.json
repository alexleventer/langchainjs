{
  "name": "langchain",
<<<<<<< HEAD
  "version": "0.0.166",
=======
  "version": "0.0.170",
>>>>>>> 07052bfd
  "description": "Typescript bindings for langchain",
  "type": "module",
  "engines": {
    "node": ">=18"
  },
  "main": "./index.js",
  "types": "./index.d.ts",
  "files": [
    "dist/",
    "load.cjs",
    "load.js",
    "load.d.ts",
    "load/serializable.cjs",
    "load/serializable.js",
    "load/serializable.d.ts",
    "agents.cjs",
    "agents.js",
    "agents.d.ts",
    "agents/load.cjs",
    "agents/load.js",
    "agents/load.d.ts",
    "agents/toolkits.cjs",
    "agents/toolkits.js",
    "agents/toolkits.d.ts",
    "agents/toolkits/aws_sfn.cjs",
    "agents/toolkits/aws_sfn.js",
    "agents/toolkits/aws_sfn.d.ts",
    "agents/toolkits/sql.cjs",
    "agents/toolkits/sql.js",
    "agents/toolkits/sql.d.ts",
    "agents/format_scratchpad.cjs",
    "agents/format_scratchpad.js",
    "agents/format_scratchpad.d.ts",
    "base_language.cjs",
    "base_language.js",
    "base_language.d.ts",
    "tools.cjs",
    "tools.js",
    "tools.d.ts",
    "tools/aws_lambda.cjs",
    "tools/aws_lambda.js",
    "tools/aws_lambda.d.ts",
    "tools/aws_sfn.cjs",
    "tools/aws_sfn.js",
    "tools/aws_sfn.d.ts",
    "tools/calculator.cjs",
    "tools/calculator.js",
    "tools/calculator.d.ts",
    "tools/sql.cjs",
    "tools/sql.js",
    "tools/sql.d.ts",
    "tools/webbrowser.cjs",
    "tools/webbrowser.js",
    "tools/webbrowser.d.ts",
    "tools/google_calendar.cjs",
    "tools/google_calendar.js",
    "tools/google_calendar.d.ts",
    "chains.cjs",
    "chains.js",
    "chains.d.ts",
    "chains/load.cjs",
    "chains/load.js",
    "chains/load.d.ts",
    "chains/openai_functions.cjs",
    "chains/openai_functions.js",
    "chains/openai_functions.d.ts",
    "chains/query_constructor.cjs",
    "chains/query_constructor.js",
    "chains/query_constructor.d.ts",
    "chains/query_constructor/ir.cjs",
    "chains/query_constructor/ir.js",
    "chains/query_constructor/ir.d.ts",
    "chains/sql_db.cjs",
    "chains/sql_db.js",
    "chains/sql_db.d.ts",
    "chains/graph_qa/cypher.cjs",
    "chains/graph_qa/cypher.js",
    "chains/graph_qa/cypher.d.ts",
    "embeddings/base.cjs",
    "embeddings/base.js",
    "embeddings/base.d.ts",
    "embeddings/bedrock.cjs",
    "embeddings/bedrock.js",
    "embeddings/bedrock.d.ts",
    "embeddings/cache_backed.cjs",
    "embeddings/cache_backed.js",
    "embeddings/cache_backed.d.ts",
    "embeddings/cloudflare_workersai.cjs",
    "embeddings/cloudflare_workersai.js",
    "embeddings/cloudflare_workersai.d.ts",
    "embeddings/fake.cjs",
    "embeddings/fake.js",
    "embeddings/fake.d.ts",
    "embeddings/ollama.cjs",
    "embeddings/ollama.js",
    "embeddings/ollama.d.ts",
    "embeddings/openai.cjs",
    "embeddings/openai.js",
    "embeddings/openai.d.ts",
    "embeddings/cohere.cjs",
    "embeddings/cohere.js",
    "embeddings/cohere.d.ts",
    "embeddings/tensorflow.cjs",
    "embeddings/tensorflow.js",
    "embeddings/tensorflow.d.ts",
    "embeddings/hf.cjs",
    "embeddings/hf.js",
    "embeddings/hf.d.ts",
    "embeddings/hf_transformers.cjs",
    "embeddings/hf_transformers.js",
    "embeddings/hf_transformers.d.ts",
    "embeddings/googlevertexai.cjs",
    "embeddings/googlevertexai.js",
    "embeddings/googlevertexai.d.ts",
    "embeddings/googlepalm.cjs",
    "embeddings/googlepalm.js",
    "embeddings/googlepalm.d.ts",
    "embeddings/minimax.cjs",
    "embeddings/minimax.js",
    "embeddings/minimax.d.ts",
    "llms/load.cjs",
    "llms/load.js",
    "llms/load.d.ts",
    "llms/base.cjs",
    "llms/base.js",
    "llms/base.d.ts",
    "llms/openai.cjs",
    "llms/openai.js",
    "llms/openai.d.ts",
    "llms/ai21.cjs",
    "llms/ai21.js",
    "llms/ai21.d.ts",
    "llms/aleph_alpha.cjs",
    "llms/aleph_alpha.js",
    "llms/aleph_alpha.d.ts",
    "llms/cohere.cjs",
    "llms/cohere.js",
    "llms/cohere.d.ts",
    "llms/hf.cjs",
    "llms/hf.js",
    "llms/hf.d.ts",
    "llms/raycast.cjs",
    "llms/raycast.js",
    "llms/raycast.d.ts",
    "llms/ollama.cjs",
    "llms/ollama.js",
    "llms/ollama.d.ts",
    "llms/replicate.cjs",
    "llms/replicate.js",
    "llms/replicate.d.ts",
    "llms/googlevertexai.cjs",
    "llms/googlevertexai.js",
    "llms/googlevertexai.d.ts",
    "llms/googlevertexai/web.cjs",
    "llms/googlevertexai/web.js",
    "llms/googlevertexai/web.d.ts",
    "llms/googlepalm.cjs",
    "llms/googlepalm.js",
    "llms/googlepalm.d.ts",
    "llms/fireworks.cjs",
    "llms/fireworks.js",
    "llms/fireworks.d.ts",
    "llms/sagemaker_endpoint.cjs",
    "llms/sagemaker_endpoint.js",
    "llms/sagemaker_endpoint.d.ts",
    "llms/bedrock.cjs",
    "llms/bedrock.js",
    "llms/bedrock.d.ts",
    "llms/llama_cpp.cjs",
    "llms/llama_cpp.js",
    "llms/llama_cpp.d.ts",
    "llms/writer.cjs",
    "llms/writer.js",
    "llms/writer.d.ts",
    "llms/portkey.cjs",
    "llms/portkey.js",
    "llms/portkey.d.ts",
    "prompts.cjs",
    "prompts.js",
    "prompts.d.ts",
    "prompts/load.cjs",
    "prompts/load.js",
    "prompts/load.d.ts",
    "vectorstores/analyticdb.cjs",
    "vectorstores/analyticdb.js",
    "vectorstores/analyticdb.d.ts",
    "vectorstores/base.cjs",
    "vectorstores/base.js",
    "vectorstores/base.d.ts",
    "vectorstores/cassandra.cjs",
    "vectorstores/cassandra.js",
    "vectorstores/cassandra.d.ts",
    "vectorstores/elasticsearch.cjs",
    "vectorstores/elasticsearch.js",
    "vectorstores/elasticsearch.d.ts",
    "vectorstores/memory.cjs",
    "vectorstores/memory.js",
    "vectorstores/memory.d.ts",
    "vectorstores/cloudflare_vectorize.cjs",
    "vectorstores/cloudflare_vectorize.js",
    "vectorstores/cloudflare_vectorize.d.ts",
    "vectorstores/chroma.cjs",
    "vectorstores/chroma.js",
    "vectorstores/chroma.d.ts",
    "vectorstores/googlevertexai.cjs",
    "vectorstores/googlevertexai.js",
    "vectorstores/googlevertexai.d.ts",
    "vectorstores/hnswlib.cjs",
    "vectorstores/hnswlib.js",
    "vectorstores/hnswlib.d.ts",
    "vectorstores/faiss.cjs",
    "vectorstores/faiss.js",
    "vectorstores/faiss.d.ts",
    "vectorstores/weaviate.cjs",
    "vectorstores/weaviate.js",
    "vectorstores/weaviate.d.ts",
    "vectorstores/lancedb.cjs",
    "vectorstores/lancedb.js",
    "vectorstores/lancedb.d.ts",
    "vectorstores/momento_vector_index.cjs",
    "vectorstores/momento_vector_index.js",
    "vectorstores/momento_vector_index.d.ts",
    "vectorstores/mongo.cjs",
    "vectorstores/mongo.js",
    "vectorstores/mongo.d.ts",
    "vectorstores/mongodb_atlas.cjs",
    "vectorstores/mongodb_atlas.js",
    "vectorstores/mongodb_atlas.d.ts",
    "vectorstores/pinecone.cjs",
    "vectorstores/pinecone.js",
    "vectorstores/pinecone.d.ts",
    "vectorstores/qdrant.cjs",
    "vectorstores/qdrant.js",
    "vectorstores/qdrant.d.ts",
    "vectorstores/supabase.cjs",
    "vectorstores/supabase.js",
    "vectorstores/supabase.d.ts",
    "vectorstores/opensearch.cjs",
    "vectorstores/opensearch.js",
    "vectorstores/opensearch.d.ts",
    "vectorstores/pgvector.cjs",
    "vectorstores/pgvector.js",
    "vectorstores/pgvector.d.ts",
    "vectorstores/milvus.cjs",
    "vectorstores/milvus.js",
    "vectorstores/milvus.d.ts",
    "vectorstores/prisma.cjs",
    "vectorstores/prisma.js",
    "vectorstores/prisma.d.ts",
    "vectorstores/typeorm.cjs",
    "vectorstores/typeorm.js",
    "vectorstores/typeorm.d.ts",
    "vectorstores/myscale.cjs",
    "vectorstores/myscale.js",
    "vectorstores/myscale.d.ts",
    "vectorstores/redis.cjs",
    "vectorstores/redis.js",
    "vectorstores/redis.d.ts",
    "vectorstores/typesense.cjs",
    "vectorstores/typesense.js",
    "vectorstores/typesense.d.ts",
    "vectorstores/singlestore.cjs",
    "vectorstores/singlestore.js",
    "vectorstores/singlestore.d.ts",
    "vectorstores/tigris.cjs",
    "vectorstores/tigris.js",
    "vectorstores/tigris.d.ts",
    "vectorstores/usearch.cjs",
    "vectorstores/usearch.js",
    "vectorstores/usearch.d.ts",
    "vectorstores/vectara.cjs",
    "vectorstores/vectara.js",
    "vectorstores/vectara.d.ts",
    "vectorstores/vercel_postgres.cjs",
    "vectorstores/vercel_postgres.js",
    "vectorstores/vercel_postgres.d.ts",
    "vectorstores/voy.cjs",
    "vectorstores/voy.js",
    "vectorstores/voy.d.ts",
    "vectorstores/xata.cjs",
    "vectorstores/xata.js",
    "vectorstores/xata.d.ts",
    "vectorstores/zep.cjs",
    "vectorstores/zep.js",
    "vectorstores/zep.d.ts",
    "text_splitter.cjs",
    "text_splitter.js",
    "text_splitter.d.ts",
    "memory.cjs",
    "memory.js",
    "memory.d.ts",
    "memory/zep.cjs",
    "memory/zep.js",
    "memory/zep.d.ts",
    "document.cjs",
    "document.js",
    "document.d.ts",
    "document_loaders/base.cjs",
    "document_loaders/base.js",
    "document_loaders/base.d.ts",
    "document_loaders/web/apify_dataset.cjs",
    "document_loaders/web/apify_dataset.js",
    "document_loaders/web/apify_dataset.d.ts",
    "document_loaders/web/assemblyai.cjs",
    "document_loaders/web/assemblyai.js",
    "document_loaders/web/assemblyai.d.ts",
    "document_loaders/web/azure_blob_storage_container.cjs",
    "document_loaders/web/azure_blob_storage_container.js",
    "document_loaders/web/azure_blob_storage_container.d.ts",
    "document_loaders/web/azure_blob_storage_file.cjs",
    "document_loaders/web/azure_blob_storage_file.js",
    "document_loaders/web/azure_blob_storage_file.d.ts",
    "document_loaders/web/cheerio.cjs",
    "document_loaders/web/cheerio.js",
    "document_loaders/web/cheerio.d.ts",
    "document_loaders/web/puppeteer.cjs",
    "document_loaders/web/puppeteer.js",
    "document_loaders/web/puppeteer.d.ts",
    "document_loaders/web/playwright.cjs",
    "document_loaders/web/playwright.js",
    "document_loaders/web/playwright.d.ts",
    "document_loaders/web/college_confidential.cjs",
    "document_loaders/web/college_confidential.js",
    "document_loaders/web/college_confidential.d.ts",
    "document_loaders/web/gitbook.cjs",
    "document_loaders/web/gitbook.js",
    "document_loaders/web/gitbook.d.ts",
    "document_loaders/web/hn.cjs",
    "document_loaders/web/hn.js",
    "document_loaders/web/hn.d.ts",
    "document_loaders/web/imsdb.cjs",
    "document_loaders/web/imsdb.js",
    "document_loaders/web/imsdb.d.ts",
    "document_loaders/web/figma.cjs",
    "document_loaders/web/figma.js",
    "document_loaders/web/figma.d.ts",
    "document_loaders/web/github.cjs",
    "document_loaders/web/github.js",
    "document_loaders/web/github.d.ts",
    "document_loaders/web/notiondb.cjs",
    "document_loaders/web/notiondb.js",
    "document_loaders/web/notiondb.d.ts",
    "document_loaders/web/notionapi.cjs",
    "document_loaders/web/notionapi.js",
    "document_loaders/web/notionapi.d.ts",
    "document_loaders/web/pdf.cjs",
    "document_loaders/web/pdf.js",
    "document_loaders/web/pdf.d.ts",
    "document_loaders/web/recursive_url.cjs",
    "document_loaders/web/recursive_url.js",
    "document_loaders/web/recursive_url.d.ts",
    "document_loaders/web/s3.cjs",
    "document_loaders/web/s3.js",
    "document_loaders/web/s3.d.ts",
    "document_loaders/web/sonix_audio.cjs",
    "document_loaders/web/sonix_audio.js",
    "document_loaders/web/sonix_audio.d.ts",
    "document_loaders/web/confluence.cjs",
    "document_loaders/web/confluence.js",
    "document_loaders/web/confluence.d.ts",
    "document_loaders/web/searchapi.cjs",
    "document_loaders/web/searchapi.js",
    "document_loaders/web/searchapi.d.ts",
    "document_loaders/web/serpapi.cjs",
    "document_loaders/web/serpapi.js",
    "document_loaders/web/serpapi.d.ts",
    "document_loaders/web/sort_xyz_blockchain.cjs",
    "document_loaders/web/sort_xyz_blockchain.js",
    "document_loaders/web/sort_xyz_blockchain.d.ts",
    "document_loaders/web/youtube.cjs",
    "document_loaders/web/youtube.js",
    "document_loaders/web/youtube.d.ts",
    "document_loaders/fs/directory.cjs",
    "document_loaders/fs/directory.js",
    "document_loaders/fs/directory.d.ts",
    "document_loaders/fs/buffer.cjs",
    "document_loaders/fs/buffer.js",
    "document_loaders/fs/buffer.d.ts",
    "document_loaders/fs/text.cjs",
    "document_loaders/fs/text.js",
    "document_loaders/fs/text.d.ts",
    "document_loaders/fs/json.cjs",
    "document_loaders/fs/json.js",
    "document_loaders/fs/json.d.ts",
    "document_loaders/fs/srt.cjs",
    "document_loaders/fs/srt.js",
    "document_loaders/fs/srt.d.ts",
    "document_loaders/fs/pdf.cjs",
    "document_loaders/fs/pdf.js",
    "document_loaders/fs/pdf.d.ts",
    "document_loaders/fs/docx.cjs",
    "document_loaders/fs/docx.js",
    "document_loaders/fs/docx.d.ts",
    "document_loaders/fs/epub.cjs",
    "document_loaders/fs/epub.js",
    "document_loaders/fs/epub.d.ts",
    "document_loaders/fs/csv.cjs",
    "document_loaders/fs/csv.js",
    "document_loaders/fs/csv.d.ts",
    "document_loaders/fs/notion.cjs",
    "document_loaders/fs/notion.js",
    "document_loaders/fs/notion.d.ts",
    "document_loaders/fs/unstructured.cjs",
    "document_loaders/fs/unstructured.js",
    "document_loaders/fs/unstructured.d.ts",
    "document_loaders/fs/openai_whisper_audio.cjs",
    "document_loaders/fs/openai_whisper_audio.js",
    "document_loaders/fs/openai_whisper_audio.d.ts",
    "document_transformers/html_to_text.cjs",
    "document_transformers/html_to_text.js",
    "document_transformers/html_to_text.d.ts",
    "document_transformers/mozilla_readability.cjs",
    "document_transformers/mozilla_readability.js",
    "document_transformers/mozilla_readability.d.ts",
    "document_transformers/openai_functions.cjs",
    "document_transformers/openai_functions.js",
    "document_transformers/openai_functions.d.ts",
    "chat_models/base.cjs",
    "chat_models/base.js",
    "chat_models/base.d.ts",
    "chat_models/openai.cjs",
    "chat_models/openai.js",
    "chat_models/openai.d.ts",
    "chat_models/portkey.cjs",
    "chat_models/portkey.js",
    "chat_models/portkey.d.ts",
    "chat_models/anthropic.cjs",
    "chat_models/anthropic.js",
    "chat_models/anthropic.d.ts",
    "chat_models/bedrock.cjs",
    "chat_models/bedrock.js",
    "chat_models/bedrock.d.ts",
    "chat_models/googlevertexai.cjs",
    "chat_models/googlevertexai.js",
    "chat_models/googlevertexai.d.ts",
    "chat_models/googlevertexai/web.cjs",
    "chat_models/googlevertexai/web.js",
    "chat_models/googlevertexai/web.d.ts",
    "chat_models/googlepalm.cjs",
    "chat_models/googlepalm.js",
    "chat_models/googlepalm.d.ts",
    "chat_models/fireworks.cjs",
    "chat_models/fireworks.js",
    "chat_models/fireworks.d.ts",
    "chat_models/baiduwenxin.cjs",
    "chat_models/baiduwenxin.js",
    "chat_models/baiduwenxin.d.ts",
    "chat_models/ollama.cjs",
    "chat_models/ollama.js",
    "chat_models/ollama.d.ts",
    "chat_models/minimax.cjs",
    "chat_models/minimax.js",
    "chat_models/minimax.d.ts",
    "schema.cjs",
    "schema.js",
    "schema.d.ts",
    "schema/document.cjs",
    "schema/document.js",
    "schema/document.d.ts",
    "schema/output_parser.cjs",
    "schema/output_parser.js",
    "schema/output_parser.d.ts",
    "schema/query_constructor.cjs",
    "schema/query_constructor.js",
    "schema/query_constructor.d.ts",
    "schema/retriever.cjs",
    "schema/retriever.js",
    "schema/retriever.d.ts",
    "schema/runnable.cjs",
    "schema/runnable.js",
    "schema/runnable.d.ts",
    "schema/storage.cjs",
    "schema/storage.js",
    "schema/storage.d.ts",
    "sql_db.cjs",
    "sql_db.js",
    "sql_db.d.ts",
    "callbacks.cjs",
    "callbacks.js",
    "callbacks.d.ts",
    "callbacks/handlers/llmonitor.cjs",
    "callbacks/handlers/llmonitor.js",
    "callbacks/handlers/llmonitor.d.ts",
    "output_parsers.cjs",
    "output_parsers.js",
    "output_parsers.d.ts",
    "output_parsers/expression.cjs",
    "output_parsers/expression.js",
    "output_parsers/expression.d.ts",
    "retrievers/amazon_kendra.cjs",
    "retrievers/amazon_kendra.js",
    "retrievers/amazon_kendra.d.ts",
    "retrievers/remote.cjs",
    "retrievers/remote.js",
    "retrievers/remote.d.ts",
    "retrievers/supabase.cjs",
    "retrievers/supabase.js",
    "retrievers/supabase.d.ts",
    "retrievers/zep.cjs",
    "retrievers/zep.js",
    "retrievers/zep.d.ts",
    "retrievers/metal.cjs",
    "retrievers/metal.js",
    "retrievers/metal.d.ts",
    "retrievers/chaindesk.cjs",
    "retrievers/chaindesk.js",
    "retrievers/chaindesk.d.ts",
    "retrievers/databerry.cjs",
    "retrievers/databerry.js",
    "retrievers/databerry.d.ts",
    "retrievers/contextual_compression.cjs",
    "retrievers/contextual_compression.js",
    "retrievers/contextual_compression.d.ts",
    "retrievers/document_compressors.cjs",
    "retrievers/document_compressors.js",
    "retrievers/document_compressors.d.ts",
    "retrievers/multi_query.cjs",
    "retrievers/multi_query.js",
    "retrievers/multi_query.d.ts",
    "retrievers/multi_vector.cjs",
    "retrievers/multi_vector.js",
    "retrievers/multi_vector.d.ts",
    "retrievers/parent_document.cjs",
    "retrievers/parent_document.js",
    "retrievers/parent_document.d.ts",
    "retrievers/tavily_search_api.cjs",
    "retrievers/tavily_search_api.js",
    "retrievers/tavily_search_api.d.ts",
    "retrievers/time_weighted.cjs",
    "retrievers/time_weighted.js",
    "retrievers/time_weighted.d.ts",
    "retrievers/document_compressors/chain_extract.cjs",
    "retrievers/document_compressors/chain_extract.js",
    "retrievers/document_compressors/chain_extract.d.ts",
    "retrievers/document_compressors/embeddings_filter.cjs",
    "retrievers/document_compressors/embeddings_filter.js",
    "retrievers/document_compressors/embeddings_filter.d.ts",
    "retrievers/hyde.cjs",
    "retrievers/hyde.js",
    "retrievers/hyde.d.ts",
    "retrievers/score_threshold.cjs",
    "retrievers/score_threshold.js",
    "retrievers/score_threshold.d.ts",
    "retrievers/self_query.cjs",
    "retrievers/self_query.js",
    "retrievers/self_query.d.ts",
    "retrievers/self_query/chroma.cjs",
    "retrievers/self_query/chroma.js",
    "retrievers/self_query/chroma.d.ts",
    "retrievers/self_query/functional.cjs",
    "retrievers/self_query/functional.js",
    "retrievers/self_query/functional.d.ts",
    "retrievers/self_query/pinecone.cjs",
    "retrievers/self_query/pinecone.js",
    "retrievers/self_query/pinecone.d.ts",
    "retrievers/self_query/supabase.cjs",
    "retrievers/self_query/supabase.js",
    "retrievers/self_query/supabase.d.ts",
    "retrievers/self_query/weaviate.cjs",
    "retrievers/self_query/weaviate.js",
    "retrievers/self_query/weaviate.d.ts",
    "retrievers/vespa.cjs",
    "retrievers/vespa.js",
    "retrievers/vespa.d.ts",
    "cache.cjs",
    "cache.js",
    "cache.d.ts",
    "cache/cloudflare_kv.cjs",
    "cache/cloudflare_kv.js",
    "cache/cloudflare_kv.d.ts",
    "cache/momento.cjs",
    "cache/momento.js",
    "cache/momento.d.ts",
    "cache/redis.cjs",
    "cache/redis.js",
    "cache/redis.d.ts",
    "cache/ioredis.cjs",
    "cache/ioredis.js",
    "cache/ioredis.d.ts",
    "cache/upstash_redis.cjs",
    "cache/upstash_redis.js",
    "cache/upstash_redis.d.ts",
    "stores/doc/in_memory.cjs",
    "stores/doc/in_memory.js",
    "stores/doc/in_memory.d.ts",
    "stores/doc/gcs.cjs",
    "stores/doc/gcs.js",
    "stores/doc/gcs.d.ts",
    "stores/file/in_memory.cjs",
    "stores/file/in_memory.js",
    "stores/file/in_memory.d.ts",
    "stores/file/node.cjs",
    "stores/file/node.js",
    "stores/file/node.d.ts",
    "stores/message/cloudflare_d1.cjs",
    "stores/message/cloudflare_d1.js",
    "stores/message/cloudflare_d1.d.ts",
    "stores/message/in_memory.cjs",
    "stores/message/in_memory.js",
    "stores/message/in_memory.d.ts",
    "stores/message/dynamodb.cjs",
    "stores/message/dynamodb.js",
    "stores/message/dynamodb.d.ts",
    "stores/message/firestore.cjs",
    "stores/message/firestore.js",
    "stores/message/firestore.d.ts",
    "stores/message/momento.cjs",
    "stores/message/momento.js",
    "stores/message/momento.d.ts",
    "stores/message/mongodb.cjs",
    "stores/message/mongodb.js",
    "stores/message/mongodb.d.ts",
    "stores/message/redis.cjs",
    "stores/message/redis.js",
    "stores/message/redis.d.ts",
    "stores/message/ioredis.cjs",
    "stores/message/ioredis.js",
    "stores/message/ioredis.d.ts",
    "stores/message/upstash_redis.cjs",
    "stores/message/upstash_redis.js",
    "stores/message/upstash_redis.d.ts",
    "stores/message/planetscale.cjs",
    "stores/message/planetscale.js",
    "stores/message/planetscale.d.ts",
    "stores/message/xata.cjs",
    "stores/message/xata.js",
    "stores/message/xata.d.ts",
    "storage/in_memory.cjs",
    "storage/in_memory.js",
    "storage/in_memory.d.ts",
    "storage/ioredis.cjs",
    "storage/ioredis.js",
    "storage/ioredis.d.ts",
<<<<<<< HEAD
=======
    "storage/vercel_kv.cjs",
    "storage/vercel_kv.js",
    "storage/vercel_kv.d.ts",
    "storage/upstash_redis.cjs",
    "storage/upstash_redis.js",
    "storage/upstash_redis.d.ts",
>>>>>>> 07052bfd
    "graphs/neo4j_graph.cjs",
    "graphs/neo4j_graph.js",
    "graphs/neo4j_graph.d.ts",
    "hub.cjs",
    "hub.js",
    "hub.d.ts",
    "util/math.cjs",
    "util/math.js",
    "util/math.d.ts",
    "util/time.cjs",
    "util/time.js",
    "util/time.d.ts",
    "experimental/autogpt.cjs",
    "experimental/autogpt.js",
    "experimental/autogpt.d.ts",
    "experimental/babyagi.cjs",
    "experimental/babyagi.js",
    "experimental/babyagi.d.ts",
    "experimental/generative_agents.cjs",
    "experimental/generative_agents.js",
    "experimental/generative_agents.d.ts",
    "experimental/plan_and_execute.cjs",
    "experimental/plan_and_execute.js",
    "experimental/plan_and_execute.d.ts",
    "experimental/multimodal_embeddings/googlevertexai.cjs",
    "experimental/multimodal_embeddings/googlevertexai.js",
    "experimental/multimodal_embeddings/googlevertexai.d.ts",
    "experimental/chat_models/anthropic_functions.cjs",
    "experimental/chat_models/anthropic_functions.js",
    "experimental/chat_models/anthropic_functions.d.ts",
    "experimental/chat_models/bittensor.cjs",
    "experimental/chat_models/bittensor.js",
    "experimental/chat_models/bittensor.d.ts",
    "experimental/llms/bittensor.cjs",
    "experimental/llms/bittensor.js",
    "experimental/llms/bittensor.d.ts",
    "experimental/hubs/makersuite/googlemakersuitehub.cjs",
    "experimental/hubs/makersuite/googlemakersuitehub.js",
    "experimental/hubs/makersuite/googlemakersuitehub.d.ts",
    "evaluation.cjs",
    "evaluation.js",
    "evaluation.d.ts",
    "runnables/remote.cjs",
    "runnables/remote.js",
    "runnables/remote.d.ts",
    "index.cjs",
    "index.js",
    "index.d.ts"
  ],
  "repository": {
    "type": "git",
    "url": "git@github.com:hwchase17/langchainjs.git"
  },
  "scripts": {
    "build": "yarn clean && yarn build:esm && yarn build:cjs && node scripts/create-entrypoints.js && node scripts/check-tree-shaking.js",
    "build:esm": "tsc --outDir dist/ && rimraf dist/tests dist/**/tests",
    "build:cjs": "tsc --outDir dist-cjs/ -p tsconfig.cjs.json && node scripts/move-cjs-to-dist.js && rimraf dist-cjs",
    "build:watch": "node scripts/create-entrypoints.js && tsc --outDir dist/ --watch",
    "lint": "eslint src && dpdm --exit-code circular:1 --no-warning --no-tree src/*.ts src/**/*.ts",
    "lint:fix": "yarn lint --fix",
    "precommit": "lint-staged",
    "clean": "rimraf dist/ && node scripts/create-entrypoints.js pre",
    "prepack": "yarn build",
    "release": "release-it --only-version --config .release-it.json",
    "test": "NODE_OPTIONS=--experimental-vm-modules jest --testPathIgnorePatterns=\\.int\\.test.ts --testTimeout 30000 --maxWorkers=50%",
    "test:watch": "NODE_OPTIONS=--experimental-vm-modules jest --watch --testPathIgnorePatterns=\\.int\\.test.ts",
    "test:integration": "NODE_OPTIONS=--experimental-vm-modules jest --testPathPattern=\\.int\\.test.ts --testTimeout 100000 --maxWorkers=50%",
    "test:single": "NODE_OPTIONS=--experimental-vm-modules yarn run jest --config jest.config.cjs --testTimeout 100000",
    "format": "prettier --write \"src\"",
    "format:check": "prettier --check \"src\""
  },
  "author": "LangChain",
  "license": "MIT",
  "devDependencies": {
    "@aws-crypto/sha256-js": "^5.0.0",
    "@aws-sdk/client-bedrock-runtime": "^3.422.0",
    "@aws-sdk/client-dynamodb": "^3.310.0",
    "@aws-sdk/client-kendra": "^3.352.0",
    "@aws-sdk/client-lambda": "^3.310.0",
    "@aws-sdk/client-s3": "^3.310.0",
    "@aws-sdk/client-sagemaker-runtime": "^3.414.0",
    "@aws-sdk/client-sfn": "^3.362.0",
    "@aws-sdk/credential-provider-node": "^3.388.0",
    "@aws-sdk/types": "^3.357.0",
    "@azure/storage-blob": "^12.15.0",
    "@clickhouse/client": "^0.0.14",
    "@cloudflare/ai": "^1.0.12",
    "@cloudflare/workers-types": "^4.20230922.0",
    "@elastic/elasticsearch": "^8.4.0",
    "@faker-js/faker": "^7.6.0",
    "@getmetal/metal-sdk": "^4.0.0",
    "@getzep/zep-js": "^0.7.0",
    "@gomomento/sdk": "^1.41.2",
    "@gomomento/sdk-core": "^1.41.2",
    "@google-ai/generativelanguage": "^0.2.1",
    "@google-cloud/storage": "^6.10.1",
    "@huggingface/inference": "^1.5.1",
    "@jest/globals": "^29.5.0",
    "@mozilla/readability": "^0.4.4",
    "@notionhq/client": "^2.2.10",
    "@opensearch-project/opensearch": "^2.2.0",
    "@pinecone-database/pinecone": "^1.1.0",
    "@planetscale/database": "^1.8.0",
    "@qdrant/js-client-rest": "^1.2.0",
    "@raycast/api": "^1.55.2",
    "@smithy/eventstream-codec": "^2.0.5",
    "@smithy/protocol-http": "^3.0.6",
    "@smithy/signature-v4": "^2.0.10",
    "@smithy/util-utf8": "^2.0.0",
    "@supabase/postgrest-js": "^1.1.1",
    "@supabase/supabase-js": "^2.10.0",
    "@swc/core": "^1.3.90",
    "@swc/jest": "^0.2.29",
    "@tensorflow-models/universal-sentence-encoder": "^1.3.3",
    "@tensorflow/tfjs-backend-cpu": "^3",
    "@tensorflow/tfjs-converter": "^3.6.0",
    "@tensorflow/tfjs-core": "^3.6.0",
    "@tsconfig/recommended": "^1.0.2",
    "@types/d3-dsv": "^2",
    "@types/decamelize": "^1.2.0",
    "@types/flat": "^5.0.2",
    "@types/html-to-text": "^9",
    "@types/js-yaml": "^4",
    "@types/jsdom": "^21.1.1",
    "@types/lodash": "^4",
    "@types/mozilla-readability": "^0.2.1",
    "@types/object-hash": "^3.0.2",
    "@types/pdf-parse": "^1.1.1",
    "@types/pg": "^8",
    "@types/pg-copy-streams": "^1.2.2",
    "@types/uuid": "^9",
    "@typescript-eslint/eslint-plugin": "^5.58.0",
    "@typescript-eslint/parser": "^5.58.0",
    "@upstash/redis": "^1.20.6",
    "@vercel/postgres": "^0.5.0",
    "@writerai/writer-sdk": "^0.40.2",
    "@xata.io/client": "^0.25.1",
    "@xenova/transformers": "^2.5.4",
    "@zilliz/milvus2-sdk-node": ">=2.2.11",
    "apify-client": "^2.7.1",
<<<<<<< HEAD
    "axios": "0.26.0",
=======
    "assemblyai": "^2.0.2",
    "axios": "^0.26.0",
>>>>>>> 07052bfd
    "cassandra-driver": "^4.6.4",
    "cheerio": "^1.0.0-rc.12",
    "chromadb": "^1.5.3",
    "cohere-ai": ">=6.0.0",
    "d3-dsv": "^2.0.0",
    "dotenv": "^16.0.3",
    "dpdm": "^3.12.0",
    "epub2": "^3.0.1",
    "eslint": "^8.33.0",
    "eslint-config-airbnb-base": "^15.0.0",
    "eslint-config-prettier": "^8.6.0",
    "eslint-plugin-import": "^2.27.5",
    "eslint-plugin-no-instanceof": "^1.0.1",
    "eslint-plugin-prettier": "^4.2.1",
    "faiss-node": "^0.3.0",
    "fast-xml-parser": "^4.2.7",
    "firebase-admin": "^11.9.0",
    "google-auth-library": "^8.9.0",
    "googleapis": "^126.0.1",
    "graphql": "^16.6.0",
    "hnswlib-node": "^1.4.2",
    "html-to-text": "^9.0.5",
    "ignore": "^5.2.0",
    "ioredis": "^5.3.2",
    "jest": "^29.5.0",
    "jest-environment-node": "^29.6.4",
    "jsdom": "^22.1.0",
    "llmonitor": "^0.5.4",
    "lodash": "^4.17.21",
    "mammoth": "^1.5.1",
    "ml-matrix": "^6.10.4",
    "mongodb": "^5.2.0",
    "mysql2": "^3.3.3",
    "neo4j-driver": "^5.12.0",
    "node-llama-cpp": "^2.1.2",
    "notion-to-md": "^3.1.0",
    "pdf-parse": "1.1.1",
    "peggy": "^3.0.2",
    "pg": "^8.11.0",
    "pg-copy-streams": "^6.0.5",
    "pickleparser": "^0.1.0",
    "playwright": "^1.32.1",
    "portkey-ai": "^0.1.11",
    "prettier": "^2.8.3",
    "puppeteer": "^19.7.2",
    "redis": "^4.6.6",
    "release-it": "^15.10.1",
    "replicate": "^0.18.0",
    "rimraf": "^5.0.1",
    "rollup": "^3.19.1",
    "sonix-speech-recognition": "^2.1.1",
    "sqlite3": "^5.1.4",
    "srt-parser-2": "^1.2.2",
    "ts-jest": "^29.1.0",
    "typeorm": "^0.3.12",
    "typescript": "^5.0.0",
    "typesense": "^1.5.3",
    "usearch": "^1.1.1",
    "vectordb": "^0.1.4",
    "voy-search": "0.6.2",
    "weaviate-ts-client": "^1.4.0",
    "web-auth-library": "^1.0.3",
    "youtube-transcript": "^1.0.6",
    "youtubei.js": "^5.8.0"
  },
  "peerDependencies": {
    "@aws-crypto/sha256-js": "^5.0.0",
    "@aws-sdk/client-bedrock-runtime": "^3.422.0",
    "@aws-sdk/client-dynamodb": "^3.310.0",
    "@aws-sdk/client-kendra": "^3.352.0",
    "@aws-sdk/client-lambda": "^3.310.0",
    "@aws-sdk/client-s3": "^3.310.0",
    "@aws-sdk/client-sagemaker-runtime": "^3.310.0",
    "@aws-sdk/client-sfn": "^3.310.0",
    "@aws-sdk/credential-provider-node": "^3.388.0",
    "@azure/storage-blob": "^12.15.0",
    "@clickhouse/client": "^0.0.14",
    "@cloudflare/ai": "^1.0.12",
    "@elastic/elasticsearch": "^8.4.0",
    "@getmetal/metal-sdk": "*",
    "@getzep/zep-js": "^0.7.0",
    "@gomomento/sdk": "^1.41.2",
    "@gomomento/sdk-core": "^1.41.2",
    "@gomomento/sdk-web": "^1.41.2",
    "@google-ai/generativelanguage": "^0.2.1",
    "@google-cloud/storage": "^6.10.1",
    "@huggingface/inference": "^1.5.1",
    "@mozilla/readability": "*",
    "@notionhq/client": "^2.2.10",
    "@opensearch-project/opensearch": "*",
    "@pinecone-database/pinecone": "^1.1.0",
    "@planetscale/database": "^1.8.0",
    "@qdrant/js-client-rest": "^1.2.0",
    "@raycast/api": "^1.55.2",
    "@smithy/eventstream-codec": "^2.0.5",
    "@smithy/protocol-http": "^3.0.6",
    "@smithy/signature-v4": "^2.0.10",
    "@smithy/util-utf8": "^2.0.0",
    "@supabase/postgrest-js": "^1.1.1",
    "@supabase/supabase-js": "^2.10.0",
    "@tensorflow-models/universal-sentence-encoder": "*",
    "@tensorflow/tfjs-converter": "*",
    "@tensorflow/tfjs-core": "*",
    "@upstash/redis": "^1.20.6",
    "@vercel/postgres": "^0.5.0",
    "@writerai/writer-sdk": "^0.40.2",
    "@xata.io/client": "^0.25.1",
    "@xenova/transformers": "^2.5.4",
    "@zilliz/milvus2-sdk-node": ">=2.2.7",
    "apify-client": "^2.7.1",
    "assemblyai": "^2.0.2",
    "axios": "*",
    "cassandra-driver": "^4.6.4",
    "cheerio": "^1.0.0-rc.12",
    "chromadb": "*",
    "cohere-ai": ">=6.0.0",
    "d3-dsv": "^2.0.0",
    "epub2": "^3.0.1",
    "faiss-node": "^0.3.0",
    "fast-xml-parser": "^4.2.7",
    "firebase-admin": "^11.9.0",
    "google-auth-library": "^8.9.0",
    "googleapis": "^126.0.1",
    "hnswlib-node": "^1.4.2",
    "html-to-text": "^9.0.5",
    "ignore": "^5.2.0",
    "ioredis": "^5.3.2",
    "jsdom": "*",
    "llmonitor": "*",
    "lodash": "^4.17.21",
    "mammoth": "*",
    "mongodb": "^5.2.0",
    "mysql2": "^3.3.3",
    "neo4j-driver": "*",
    "node-llama-cpp": "*",
    "notion-to-md": "^3.1.0",
    "pdf-parse": "1.1.1",
    "peggy": "^3.0.2",
    "pg": "^8.11.0",
    "pg-copy-streams": "^6.0.5",
    "pickleparser": "^0.1.0",
    "playwright": "^1.32.1",
    "portkey-ai": "^0.1.11",
    "puppeteer": "^19.7.2",
    "redis": "^4.6.4",
    "replicate": "^0.18.0",
    "sonix-speech-recognition": "^2.1.1",
    "srt-parser-2": "^1.2.2",
    "typeorm": "^0.3.12",
    "typesense": "^1.5.3",
    "usearch": "^1.1.1",
    "vectordb": "^0.1.4",
    "voy-search": "0.6.2",
    "weaviate-ts-client": "^1.4.0",
    "web-auth-library": "^1.0.3",
    "youtube-transcript": "^1.0.6",
    "youtubei.js": "^5.8.0"
  },
  "peerDependenciesMeta": {
    "@aws-crypto/sha256-js": {
      "optional": true
    },
    "@aws-sdk/client-bedrock-runtime": {
      "optional": true
    },
    "@aws-sdk/client-dynamodb": {
      "optional": true
    },
    "@aws-sdk/client-kendra": {
      "optional": true
    },
    "@aws-sdk/client-lambda": {
      "optional": true
    },
    "@aws-sdk/client-s3": {
      "optional": true
    },
    "@aws-sdk/client-sagemaker-runtime": {
      "optional": true
    },
    "@aws-sdk/client-sfn": {
      "optional": true
    },
    "@aws-sdk/credential-provider-node": {
      "optional": true
    },
    "@azure/storage-blob": {
      "optional": true
    },
    "@clickhouse/client": {
      "optional": true
    },
    "@cloudflare/ai": {
      "optional": true
    },
    "@elastic/elasticsearch": {
      "optional": true
    },
    "@getmetal/metal-sdk": {
      "optional": true
    },
    "@getzep/zep-js": {
      "optional": true
    },
    "@gomomento/sdk": {
      "optional": true
    },
    "@gomomento/sdk-core": {
      "optional": true
    },
    "@gomomento/sdk-web": {
      "optional": true
    },
    "@google-ai/generativelanguage": {
      "optional": true
    },
    "@google-cloud/storage": {
      "optional": true
    },
    "@huggingface/inference": {
      "optional": true
    },
    "@mozilla/readability": {
      "optional": true
    },
    "@notionhq/client": {
      "optional": true
    },
    "@opensearch-project/opensearch": {
      "optional": true
    },
    "@pinecone-database/pinecone": {
      "optional": true
    },
    "@planetscale/database": {
      "optional": true
    },
    "@qdrant/js-client-rest": {
      "optional": true
    },
    "@raycast/api": {
      "optional": true
    },
    "@smithy/eventstream-codec": {
      "optional": true
    },
    "@smithy/protocol-http": {
      "optional": true
    },
    "@smithy/signature-v4": {
      "optional": true
    },
    "@smithy/util-utf8": {
      "optional": true
    },
    "@supabase/postgrest-js": {
      "optional": true
    },
    "@supabase/supabase-js": {
      "optional": true
    },
    "@tensorflow-models/universal-sentence-encoder": {
      "optional": true
    },
    "@tensorflow/tfjs-converter": {
      "optional": true
    },
    "@tensorflow/tfjs-core": {
      "optional": true
    },
    "@upstash/redis": {
      "optional": true
    },
    "@vercel/postgres": {
      "optional": true
    },
    "@writerai/writer-sdk": {
      "optional": true
    },
    "@xata.io/client": {
      "optional": true
    },
    "@xenova/transformers": {
      "optional": true
    },
    "@zilliz/milvus2-sdk-node": {
      "optional": true
    },
    "apify-client": {
      "optional": true
    },
    "assemblyai": {
      "optional": true
    },
    "axios": {
      "optional": true
    },
    "cassandra-driver": {
      "optional": true
    },
    "cheerio": {
      "optional": true
    },
    "chromadb": {
      "optional": true
    },
    "cohere-ai": {
      "optional": true
    },
    "d3-dsv": {
      "optional": true
    },
    "epub2": {
      "optional": true
    },
    "faiss-node": {
      "optional": true
    },
    "fast-xml-parser": {
      "optional": true
    },
    "firebase-admin": {
      "optional": true
    },
    "google-auth-library": {
      "optional": true
    },
    "googleapis": {
      "optional": true
    },
    "hnswlib-node": {
      "optional": true
    },
    "html-to-text": {
      "optional": true
    },
    "ignore": {
      "optional": true
    },
    "ioredis": {
      "optional": true
    },
    "jsdom": {
      "optional": true
    },
    "llmonitor": {
      "optional": true
    },
    "lodash": {
      "optional": true
    },
    "mammoth": {
      "optional": true
    },
    "mongodb": {
      "optional": true
    },
    "mysql2": {
      "optional": true
    },
    "neo4j-driver": {
      "optional": true
    },
    "node-llama-cpp": {
      "optional": true
    },
    "notion-to-md": {
      "optional": true
    },
    "pdf-parse": {
      "optional": true
    },
    "peggy": {
      "optional": true
    },
    "pg": {
      "optional": true
    },
    "pg-copy-streams": {
      "optional": true
    },
    "pickleparser": {
      "optional": true
    },
    "playwright": {
      "optional": true
    },
    "portkey-ai": {
      "optional": true
    },
    "puppeteer": {
      "optional": true
    },
    "redis": {
      "optional": true
    },
    "replicate": {
      "optional": true
    },
    "sonix-speech-recognition": {
      "optional": true
    },
    "srt-parser-2": {
      "optional": true
    },
    "typeorm": {
      "optional": true
    },
    "typesense": {
      "optional": true
    },
    "usearch": {
      "optional": true
    },
    "vectordb": {
      "optional": true
    },
    "voy-search": {
      "optional": true
    },
    "weaviate-ts-client": {
      "optional": true
    },
    "web-auth-library": {
      "optional": true
    },
    "youtube-transcript": {
      "optional": true
    },
    "youtubei.js": {
      "optional": true
    }
  },
  "dependencies": {
    "@anthropic-ai/sdk": "^0.6.2",
    "ansi-styles": "^5.0.0",
    "binary-extensions": "^2.2.0",
    "camelcase": "6",
    "decamelize": "^1.2.0",
    "expr-eval": "^2.0.2",
    "flat": "^5.0.2",
    "js-tiktoken": "^1.0.7",
    "js-yaml": "^4.1.0",
    "jsonpointer": "^5.0.1",
    "langchainhub": "~0.0.6",
    "langsmith": "~0.0.31",
    "ml-distance": "^4.0.0",
    "object-hash": "^3.0.0",
    "openai": "~4.4.0",
    "openapi-types": "^12.1.3",
    "p-queue": "^6.6.2",
    "p-retry": "4",
    "uuid": "^9.0.0",
    "yaml": "^2.2.1",
    "zod": "^3.22.3",
    "zod-to-json-schema": "^3.20.4"
  },
  "publishConfig": {
    "access": "public"
  },
  "keywords": [
    "llm",
    "ai",
    "gpt3",
    "chain",
    "prompt",
    "prompt engineering",
    "chatgpt",
    "machine learning",
    "ml",
    "openai",
    "embeddings",
    "vectorstores"
  ],
  "exports": {
    "./load": {
      "types": "./load.d.ts",
      "import": "./load.js",
      "require": "./load.cjs"
    },
    "./load/serializable": {
      "types": "./load/serializable.d.ts",
      "import": "./load/serializable.js",
      "require": "./load/serializable.cjs"
    },
    "./agents": {
      "types": "./agents.d.ts",
      "import": "./agents.js",
      "require": "./agents.cjs"
    },
    "./agents/load": {
      "types": "./agents/load.d.ts",
      "import": "./agents/load.js",
      "require": "./agents/load.cjs"
    },
    "./agents/toolkits": {
      "types": "./agents/toolkits.d.ts",
      "import": "./agents/toolkits.js",
      "require": "./agents/toolkits.cjs"
    },
    "./agents/toolkits/aws_sfn": {
      "types": "./agents/toolkits/aws_sfn.d.ts",
      "import": "./agents/toolkits/aws_sfn.js",
      "require": "./agents/toolkits/aws_sfn.cjs"
    },
    "./agents/toolkits/sql": {
      "types": "./agents/toolkits/sql.d.ts",
      "import": "./agents/toolkits/sql.js",
      "require": "./agents/toolkits/sql.cjs"
    },
    "./agents/format_scratchpad": {
      "types": "./agents/format_scratchpad.d.ts",
      "import": "./agents/format_scratchpad.js",
      "require": "./agents/format_scratchpad.cjs"
    },
    "./base_language": {
      "types": "./base_language.d.ts",
      "import": "./base_language.js",
      "require": "./base_language.cjs"
    },
    "./tools": {
      "types": "./tools.d.ts",
      "import": "./tools.js",
      "require": "./tools.cjs"
    },
    "./tools/aws_lambda": {
      "types": "./tools/aws_lambda.d.ts",
      "import": "./tools/aws_lambda.js",
      "require": "./tools/aws_lambda.cjs"
    },
    "./tools/aws_sfn": {
      "types": "./tools/aws_sfn.d.ts",
      "import": "./tools/aws_sfn.js",
      "require": "./tools/aws_sfn.cjs"
    },
    "./tools/calculator": {
      "types": "./tools/calculator.d.ts",
      "import": "./tools/calculator.js",
      "require": "./tools/calculator.cjs"
    },
    "./tools/sql": {
      "types": "./tools/sql.d.ts",
      "import": "./tools/sql.js",
      "require": "./tools/sql.cjs"
    },
    "./tools/webbrowser": {
      "types": "./tools/webbrowser.d.ts",
      "import": "./tools/webbrowser.js",
      "require": "./tools/webbrowser.cjs"
    },
    "./tools/google_calendar": {
      "types": "./tools/google_calendar.d.ts",
      "import": "./tools/google_calendar.js",
      "require": "./tools/google_calendar.cjs"
    },
    "./chains": {
      "types": "./chains.d.ts",
      "import": "./chains.js",
      "require": "./chains.cjs"
    },
    "./chains/load": {
      "types": "./chains/load.d.ts",
      "import": "./chains/load.js",
      "require": "./chains/load.cjs"
    },
    "./chains/openai_functions": {
      "types": "./chains/openai_functions.d.ts",
      "import": "./chains/openai_functions.js",
      "require": "./chains/openai_functions.cjs"
    },
    "./chains/query_constructor": {
      "types": "./chains/query_constructor.d.ts",
      "import": "./chains/query_constructor.js",
      "require": "./chains/query_constructor.cjs"
    },
    "./chains/query_constructor/ir": {
      "types": "./chains/query_constructor/ir.d.ts",
      "import": "./chains/query_constructor/ir.js",
      "require": "./chains/query_constructor/ir.cjs"
    },
    "./chains/sql_db": {
      "types": "./chains/sql_db.d.ts",
      "import": "./chains/sql_db.js",
      "require": "./chains/sql_db.cjs"
    },
    "./chains/graph_qa/cypher": {
      "types": "./chains/graph_qa/cypher.d.ts",
      "import": "./chains/graph_qa/cypher.js",
      "require": "./chains/graph_qa/cypher.cjs"
    },
    "./embeddings/base": {
      "types": "./embeddings/base.d.ts",
      "import": "./embeddings/base.js",
      "require": "./embeddings/base.cjs"
    },
    "./embeddings/bedrock": {
      "types": "./embeddings/bedrock.d.ts",
      "import": "./embeddings/bedrock.js",
      "require": "./embeddings/bedrock.cjs"
    },
    "./embeddings/cache_backed": {
      "types": "./embeddings/cache_backed.d.ts",
      "import": "./embeddings/cache_backed.js",
      "require": "./embeddings/cache_backed.cjs"
    },
    "./embeddings/cloudflare_workersai": {
      "types": "./embeddings/cloudflare_workersai.d.ts",
      "import": "./embeddings/cloudflare_workersai.js",
      "require": "./embeddings/cloudflare_workersai.cjs"
    },
    "./embeddings/fake": {
      "types": "./embeddings/fake.d.ts",
      "import": "./embeddings/fake.js",
      "require": "./embeddings/fake.cjs"
    },
    "./embeddings/ollama": {
      "types": "./embeddings/ollama.d.ts",
      "import": "./embeddings/ollama.js",
      "require": "./embeddings/ollama.cjs"
    },
    "./embeddings/openai": {
      "types": "./embeddings/openai.d.ts",
      "import": "./embeddings/openai.js",
      "require": "./embeddings/openai.cjs"
    },
    "./embeddings/cohere": {
      "types": "./embeddings/cohere.d.ts",
      "import": "./embeddings/cohere.js",
      "require": "./embeddings/cohere.cjs"
    },
    "./embeddings/tensorflow": {
      "types": "./embeddings/tensorflow.d.ts",
      "import": "./embeddings/tensorflow.js",
      "require": "./embeddings/tensorflow.cjs"
    },
    "./embeddings/hf": {
      "types": "./embeddings/hf.d.ts",
      "import": "./embeddings/hf.js",
      "require": "./embeddings/hf.cjs"
    },
    "./embeddings/hf_transformers": {
      "types": "./embeddings/hf_transformers.d.ts",
      "import": "./embeddings/hf_transformers.js",
      "require": "./embeddings/hf_transformers.cjs"
    },
    "./embeddings/googlevertexai": {
      "types": "./embeddings/googlevertexai.d.ts",
      "import": "./embeddings/googlevertexai.js",
      "require": "./embeddings/googlevertexai.cjs"
    },
    "./embeddings/googlepalm": {
      "types": "./embeddings/googlepalm.d.ts",
      "import": "./embeddings/googlepalm.js",
      "require": "./embeddings/googlepalm.cjs"
    },
    "./embeddings/minimax": {
      "types": "./embeddings/minimax.d.ts",
      "import": "./embeddings/minimax.js",
      "require": "./embeddings/minimax.cjs"
    },
    "./llms/load": {
      "types": "./llms/load.d.ts",
      "import": "./llms/load.js",
      "require": "./llms/load.cjs"
    },
    "./llms/base": {
      "types": "./llms/base.d.ts",
      "import": "./llms/base.js",
      "require": "./llms/base.cjs"
    },
    "./llms/openai": {
      "types": "./llms/openai.d.ts",
      "import": "./llms/openai.js",
      "require": "./llms/openai.cjs"
    },
    "./llms/ai21": {
      "types": "./llms/ai21.d.ts",
      "import": "./llms/ai21.js",
      "require": "./llms/ai21.cjs"
    },
    "./llms/aleph_alpha": {
      "types": "./llms/aleph_alpha.d.ts",
      "import": "./llms/aleph_alpha.js",
      "require": "./llms/aleph_alpha.cjs"
    },
    "./llms/cohere": {
      "types": "./llms/cohere.d.ts",
      "import": "./llms/cohere.js",
      "require": "./llms/cohere.cjs"
    },
    "./llms/hf": {
      "types": "./llms/hf.d.ts",
      "import": "./llms/hf.js",
      "require": "./llms/hf.cjs"
    },
    "./llms/raycast": {
      "types": "./llms/raycast.d.ts",
      "import": "./llms/raycast.js",
      "require": "./llms/raycast.cjs"
    },
    "./llms/ollama": {
      "types": "./llms/ollama.d.ts",
      "import": "./llms/ollama.js",
      "require": "./llms/ollama.cjs"
    },
    "./llms/replicate": {
      "types": "./llms/replicate.d.ts",
      "import": "./llms/replicate.js",
      "require": "./llms/replicate.cjs"
    },
    "./llms/googlevertexai": {
      "types": "./llms/googlevertexai.d.ts",
      "import": "./llms/googlevertexai.js",
      "require": "./llms/googlevertexai.cjs"
    },
    "./llms/googlevertexai/web": {
      "types": "./llms/googlevertexai/web.d.ts",
      "import": "./llms/googlevertexai/web.js",
      "require": "./llms/googlevertexai/web.cjs"
    },
    "./llms/googlepalm": {
      "types": "./llms/googlepalm.d.ts",
      "import": "./llms/googlepalm.js",
      "require": "./llms/googlepalm.cjs"
    },
    "./llms/fireworks": {
      "types": "./llms/fireworks.d.ts",
      "import": "./llms/fireworks.js",
      "require": "./llms/fireworks.cjs"
    },
    "./llms/sagemaker_endpoint": {
      "types": "./llms/sagemaker_endpoint.d.ts",
      "import": "./llms/sagemaker_endpoint.js",
      "require": "./llms/sagemaker_endpoint.cjs"
    },
    "./llms/bedrock": {
      "types": "./llms/bedrock.d.ts",
      "import": "./llms/bedrock.js",
      "require": "./llms/bedrock.cjs"
    },
    "./llms/llama_cpp": {
      "types": "./llms/llama_cpp.d.ts",
      "import": "./llms/llama_cpp.js",
      "require": "./llms/llama_cpp.cjs"
    },
    "./llms/writer": {
      "types": "./llms/writer.d.ts",
      "import": "./llms/writer.js",
      "require": "./llms/writer.cjs"
    },
    "./llms/portkey": {
      "types": "./llms/portkey.d.ts",
      "import": "./llms/portkey.js",
      "require": "./llms/portkey.cjs"
    },
    "./prompts": {
      "types": "./prompts.d.ts",
      "import": "./prompts.js",
      "require": "./prompts.cjs"
    },
    "./prompts/load": {
      "types": "./prompts/load.d.ts",
      "import": "./prompts/load.js",
      "require": "./prompts/load.cjs"
    },
    "./vectorstores/analyticdb": {
      "types": "./vectorstores/analyticdb.d.ts",
      "import": "./vectorstores/analyticdb.js",
      "require": "./vectorstores/analyticdb.cjs"
    },
    "./vectorstores/base": {
      "types": "./vectorstores/base.d.ts",
      "import": "./vectorstores/base.js",
      "require": "./vectorstores/base.cjs"
    },
    "./vectorstores/cassandra": {
      "types": "./vectorstores/cassandra.d.ts",
      "import": "./vectorstores/cassandra.js",
      "require": "./vectorstores/cassandra.cjs"
    },
    "./vectorstores/elasticsearch": {
      "types": "./vectorstores/elasticsearch.d.ts",
      "import": "./vectorstores/elasticsearch.js",
      "require": "./vectorstores/elasticsearch.cjs"
    },
    "./vectorstores/memory": {
      "types": "./vectorstores/memory.d.ts",
      "import": "./vectorstores/memory.js",
      "require": "./vectorstores/memory.cjs"
    },
    "./vectorstores/cloudflare_vectorize": {
      "types": "./vectorstores/cloudflare_vectorize.d.ts",
      "import": "./vectorstores/cloudflare_vectorize.js",
      "require": "./vectorstores/cloudflare_vectorize.cjs"
    },
    "./vectorstores/chroma": {
      "types": "./vectorstores/chroma.d.ts",
      "import": "./vectorstores/chroma.js",
      "require": "./vectorstores/chroma.cjs"
    },
    "./vectorstores/googlevertexai": {
      "types": "./vectorstores/googlevertexai.d.ts",
      "import": "./vectorstores/googlevertexai.js",
      "require": "./vectorstores/googlevertexai.cjs"
    },
    "./vectorstores/hnswlib": {
      "types": "./vectorstores/hnswlib.d.ts",
      "import": "./vectorstores/hnswlib.js",
      "require": "./vectorstores/hnswlib.cjs"
    },
    "./vectorstores/faiss": {
      "types": "./vectorstores/faiss.d.ts",
      "import": "./vectorstores/faiss.js",
      "require": "./vectorstores/faiss.cjs"
    },
    "./vectorstores/weaviate": {
      "types": "./vectorstores/weaviate.d.ts",
      "import": "./vectorstores/weaviate.js",
      "require": "./vectorstores/weaviate.cjs"
    },
    "./vectorstores/lancedb": {
      "types": "./vectorstores/lancedb.d.ts",
      "import": "./vectorstores/lancedb.js",
      "require": "./vectorstores/lancedb.cjs"
    },
    "./vectorstores/momento_vector_index": {
      "types": "./vectorstores/momento_vector_index.d.ts",
      "import": "./vectorstores/momento_vector_index.js",
      "require": "./vectorstores/momento_vector_index.cjs"
    },
    "./vectorstores/mongo": {
      "types": "./vectorstores/mongo.d.ts",
      "import": "./vectorstores/mongo.js",
      "require": "./vectorstores/mongo.cjs"
    },
    "./vectorstores/mongodb_atlas": {
      "types": "./vectorstores/mongodb_atlas.d.ts",
      "import": "./vectorstores/mongodb_atlas.js",
      "require": "./vectorstores/mongodb_atlas.cjs"
    },
    "./vectorstores/pinecone": {
      "types": "./vectorstores/pinecone.d.ts",
      "import": "./vectorstores/pinecone.js",
      "require": "./vectorstores/pinecone.cjs"
    },
    "./vectorstores/qdrant": {
      "types": "./vectorstores/qdrant.d.ts",
      "import": "./vectorstores/qdrant.js",
      "require": "./vectorstores/qdrant.cjs"
    },
    "./vectorstores/supabase": {
      "types": "./vectorstores/supabase.d.ts",
      "import": "./vectorstores/supabase.js",
      "require": "./vectorstores/supabase.cjs"
    },
    "./vectorstores/opensearch": {
      "types": "./vectorstores/opensearch.d.ts",
      "import": "./vectorstores/opensearch.js",
      "require": "./vectorstores/opensearch.cjs"
    },
    "./vectorstores/pgvector": {
      "types": "./vectorstores/pgvector.d.ts",
      "import": "./vectorstores/pgvector.js",
      "require": "./vectorstores/pgvector.cjs"
    },
    "./vectorstores/milvus": {
      "types": "./vectorstores/milvus.d.ts",
      "import": "./vectorstores/milvus.js",
      "require": "./vectorstores/milvus.cjs"
    },
    "./vectorstores/prisma": {
      "types": "./vectorstores/prisma.d.ts",
      "import": "./vectorstores/prisma.js",
      "require": "./vectorstores/prisma.cjs"
    },
    "./vectorstores/typeorm": {
      "types": "./vectorstores/typeorm.d.ts",
      "import": "./vectorstores/typeorm.js",
      "require": "./vectorstores/typeorm.cjs"
    },
    "./vectorstores/myscale": {
      "types": "./vectorstores/myscale.d.ts",
      "import": "./vectorstores/myscale.js",
      "require": "./vectorstores/myscale.cjs"
    },
    "./vectorstores/redis": {
      "types": "./vectorstores/redis.d.ts",
      "import": "./vectorstores/redis.js",
      "require": "./vectorstores/redis.cjs"
    },
    "./vectorstores/typesense": {
      "types": "./vectorstores/typesense.d.ts",
      "import": "./vectorstores/typesense.js",
      "require": "./vectorstores/typesense.cjs"
    },
    "./vectorstores/singlestore": {
      "types": "./vectorstores/singlestore.d.ts",
      "import": "./vectorstores/singlestore.js",
      "require": "./vectorstores/singlestore.cjs"
    },
    "./vectorstores/tigris": {
      "types": "./vectorstores/tigris.d.ts",
      "import": "./vectorstores/tigris.js",
      "require": "./vectorstores/tigris.cjs"
    },
    "./vectorstores/usearch": {
      "types": "./vectorstores/usearch.d.ts",
      "import": "./vectorstores/usearch.js",
      "require": "./vectorstores/usearch.cjs"
    },
    "./vectorstores/vectara": {
      "types": "./vectorstores/vectara.d.ts",
      "import": "./vectorstores/vectara.js",
      "require": "./vectorstores/vectara.cjs"
    },
    "./vectorstores/vercel_postgres": {
      "types": "./vectorstores/vercel_postgres.d.ts",
      "import": "./vectorstores/vercel_postgres.js",
      "require": "./vectorstores/vercel_postgres.cjs"
    },
    "./vectorstores/voy": {
      "types": "./vectorstores/voy.d.ts",
      "import": "./vectorstores/voy.js",
      "require": "./vectorstores/voy.cjs"
    },
    "./vectorstores/xata": {
      "types": "./vectorstores/xata.d.ts",
      "import": "./vectorstores/xata.js",
      "require": "./vectorstores/xata.cjs"
    },
    "./vectorstores/zep": {
      "types": "./vectorstores/zep.d.ts",
      "import": "./vectorstores/zep.js",
      "require": "./vectorstores/zep.cjs"
    },
    "./text_splitter": {
      "types": "./text_splitter.d.ts",
      "import": "./text_splitter.js",
      "require": "./text_splitter.cjs"
    },
    "./memory": {
      "types": "./memory.d.ts",
      "import": "./memory.js",
      "require": "./memory.cjs"
    },
    "./memory/zep": {
      "types": "./memory/zep.d.ts",
      "import": "./memory/zep.js",
      "require": "./memory/zep.cjs"
    },
    "./document": {
      "types": "./document.d.ts",
      "import": "./document.js",
      "require": "./document.cjs"
    },
    "./document_loaders/base": {
      "types": "./document_loaders/base.d.ts",
      "import": "./document_loaders/base.js",
      "require": "./document_loaders/base.cjs"
    },
    "./document_loaders/web/apify_dataset": {
      "types": "./document_loaders/web/apify_dataset.d.ts",
      "import": "./document_loaders/web/apify_dataset.js",
      "require": "./document_loaders/web/apify_dataset.cjs"
    },
    "./document_loaders/web/assemblyai": {
      "types": "./document_loaders/web/assemblyai.d.ts",
      "import": "./document_loaders/web/assemblyai.js",
      "require": "./document_loaders/web/assemblyai.cjs"
    },
    "./document_loaders/web/azure_blob_storage_container": {
      "types": "./document_loaders/web/azure_blob_storage_container.d.ts",
      "import": "./document_loaders/web/azure_blob_storage_container.js",
      "require": "./document_loaders/web/azure_blob_storage_container.cjs"
    },
    "./document_loaders/web/azure_blob_storage_file": {
      "types": "./document_loaders/web/azure_blob_storage_file.d.ts",
      "import": "./document_loaders/web/azure_blob_storage_file.js",
      "require": "./document_loaders/web/azure_blob_storage_file.cjs"
    },
    "./document_loaders/web/cheerio": {
      "types": "./document_loaders/web/cheerio.d.ts",
      "import": "./document_loaders/web/cheerio.js",
      "require": "./document_loaders/web/cheerio.cjs"
    },
    "./document_loaders/web/puppeteer": {
      "types": "./document_loaders/web/puppeteer.d.ts",
      "import": "./document_loaders/web/puppeteer.js",
      "require": "./document_loaders/web/puppeteer.cjs"
    },
    "./document_loaders/web/playwright": {
      "types": "./document_loaders/web/playwright.d.ts",
      "import": "./document_loaders/web/playwright.js",
      "require": "./document_loaders/web/playwright.cjs"
    },
    "./document_loaders/web/college_confidential": {
      "types": "./document_loaders/web/college_confidential.d.ts",
      "import": "./document_loaders/web/college_confidential.js",
      "require": "./document_loaders/web/college_confidential.cjs"
    },
    "./document_loaders/web/gitbook": {
      "types": "./document_loaders/web/gitbook.d.ts",
      "import": "./document_loaders/web/gitbook.js",
      "require": "./document_loaders/web/gitbook.cjs"
    },
    "./document_loaders/web/hn": {
      "types": "./document_loaders/web/hn.d.ts",
      "import": "./document_loaders/web/hn.js",
      "require": "./document_loaders/web/hn.cjs"
    },
    "./document_loaders/web/imsdb": {
      "types": "./document_loaders/web/imsdb.d.ts",
      "import": "./document_loaders/web/imsdb.js",
      "require": "./document_loaders/web/imsdb.cjs"
    },
    "./document_loaders/web/figma": {
      "types": "./document_loaders/web/figma.d.ts",
      "import": "./document_loaders/web/figma.js",
      "require": "./document_loaders/web/figma.cjs"
    },
    "./document_loaders/web/github": {
      "types": "./document_loaders/web/github.d.ts",
      "import": "./document_loaders/web/github.js",
      "require": "./document_loaders/web/github.cjs"
    },
    "./document_loaders/web/notiondb": {
      "types": "./document_loaders/web/notiondb.d.ts",
      "import": "./document_loaders/web/notiondb.js",
      "require": "./document_loaders/web/notiondb.cjs"
    },
    "./document_loaders/web/notionapi": {
      "types": "./document_loaders/web/notionapi.d.ts",
      "import": "./document_loaders/web/notionapi.js",
      "require": "./document_loaders/web/notionapi.cjs"
    },
    "./document_loaders/web/pdf": {
      "types": "./document_loaders/web/pdf.d.ts",
      "import": "./document_loaders/web/pdf.js",
      "require": "./document_loaders/web/pdf.cjs"
    },
    "./document_loaders/web/recursive_url": {
      "types": "./document_loaders/web/recursive_url.d.ts",
      "import": "./document_loaders/web/recursive_url.js",
      "require": "./document_loaders/web/recursive_url.cjs"
    },
    "./document_loaders/web/s3": {
      "types": "./document_loaders/web/s3.d.ts",
      "import": "./document_loaders/web/s3.js",
      "require": "./document_loaders/web/s3.cjs"
    },
    "./document_loaders/web/sonix_audio": {
      "types": "./document_loaders/web/sonix_audio.d.ts",
      "import": "./document_loaders/web/sonix_audio.js",
      "require": "./document_loaders/web/sonix_audio.cjs"
    },
    "./document_loaders/web/confluence": {
      "types": "./document_loaders/web/confluence.d.ts",
      "import": "./document_loaders/web/confluence.js",
      "require": "./document_loaders/web/confluence.cjs"
    },
    "./document_loaders/web/searchapi": {
      "types": "./document_loaders/web/searchapi.d.ts",
      "import": "./document_loaders/web/searchapi.js",
      "require": "./document_loaders/web/searchapi.cjs"
    },
    "./document_loaders/web/serpapi": {
      "types": "./document_loaders/web/serpapi.d.ts",
      "import": "./document_loaders/web/serpapi.js",
      "require": "./document_loaders/web/serpapi.cjs"
    },
    "./document_loaders/web/sort_xyz_blockchain": {
      "types": "./document_loaders/web/sort_xyz_blockchain.d.ts",
      "import": "./document_loaders/web/sort_xyz_blockchain.js",
      "require": "./document_loaders/web/sort_xyz_blockchain.cjs"
    },
    "./document_loaders/web/youtube": {
      "types": "./document_loaders/web/youtube.d.ts",
      "import": "./document_loaders/web/youtube.js",
      "require": "./document_loaders/web/youtube.cjs"
    },
    "./document_loaders/fs/directory": {
      "types": "./document_loaders/fs/directory.d.ts",
      "import": "./document_loaders/fs/directory.js",
      "require": "./document_loaders/fs/directory.cjs"
    },
    "./document_loaders/fs/buffer": {
      "types": "./document_loaders/fs/buffer.d.ts",
      "import": "./document_loaders/fs/buffer.js",
      "require": "./document_loaders/fs/buffer.cjs"
    },
    "./document_loaders/fs/text": {
      "types": "./document_loaders/fs/text.d.ts",
      "import": "./document_loaders/fs/text.js",
      "require": "./document_loaders/fs/text.cjs"
    },
    "./document_loaders/fs/json": {
      "types": "./document_loaders/fs/json.d.ts",
      "import": "./document_loaders/fs/json.js",
      "require": "./document_loaders/fs/json.cjs"
    },
    "./document_loaders/fs/srt": {
      "types": "./document_loaders/fs/srt.d.ts",
      "import": "./document_loaders/fs/srt.js",
      "require": "./document_loaders/fs/srt.cjs"
    },
    "./document_loaders/fs/pdf": {
      "types": "./document_loaders/fs/pdf.d.ts",
      "import": "./document_loaders/fs/pdf.js",
      "require": "./document_loaders/fs/pdf.cjs"
    },
    "./document_loaders/fs/docx": {
      "types": "./document_loaders/fs/docx.d.ts",
      "import": "./document_loaders/fs/docx.js",
      "require": "./document_loaders/fs/docx.cjs"
    },
    "./document_loaders/fs/epub": {
      "types": "./document_loaders/fs/epub.d.ts",
      "import": "./document_loaders/fs/epub.js",
      "require": "./document_loaders/fs/epub.cjs"
    },
    "./document_loaders/fs/csv": {
      "types": "./document_loaders/fs/csv.d.ts",
      "import": "./document_loaders/fs/csv.js",
      "require": "./document_loaders/fs/csv.cjs"
    },
    "./document_loaders/fs/notion": {
      "types": "./document_loaders/fs/notion.d.ts",
      "import": "./document_loaders/fs/notion.js",
      "require": "./document_loaders/fs/notion.cjs"
    },
    "./document_loaders/fs/unstructured": {
      "types": "./document_loaders/fs/unstructured.d.ts",
      "import": "./document_loaders/fs/unstructured.js",
      "require": "./document_loaders/fs/unstructured.cjs"
    },
    "./document_loaders/fs/openai_whisper_audio": {
      "types": "./document_loaders/fs/openai_whisper_audio.d.ts",
      "import": "./document_loaders/fs/openai_whisper_audio.js",
      "require": "./document_loaders/fs/openai_whisper_audio.cjs"
    },
    "./document_transformers/html_to_text": {
      "types": "./document_transformers/html_to_text.d.ts",
      "import": "./document_transformers/html_to_text.js",
      "require": "./document_transformers/html_to_text.cjs"
    },
    "./document_transformers/mozilla_readability": {
      "types": "./document_transformers/mozilla_readability.d.ts",
      "import": "./document_transformers/mozilla_readability.js",
      "require": "./document_transformers/mozilla_readability.cjs"
    },
    "./document_transformers/openai_functions": {
      "types": "./document_transformers/openai_functions.d.ts",
      "import": "./document_transformers/openai_functions.js",
      "require": "./document_transformers/openai_functions.cjs"
    },
    "./chat_models/base": {
      "types": "./chat_models/base.d.ts",
      "import": "./chat_models/base.js",
      "require": "./chat_models/base.cjs"
    },
    "./chat_models/openai": {
      "types": "./chat_models/openai.d.ts",
      "import": "./chat_models/openai.js",
      "require": "./chat_models/openai.cjs"
    },
    "./chat_models/portkey": {
      "types": "./chat_models/portkey.d.ts",
      "import": "./chat_models/portkey.js",
      "require": "./chat_models/portkey.cjs"
    },
    "./chat_models/anthropic": {
      "types": "./chat_models/anthropic.d.ts",
      "import": "./chat_models/anthropic.js",
      "require": "./chat_models/anthropic.cjs"
    },
    "./chat_models/bedrock": {
      "types": "./chat_models/bedrock.d.ts",
      "import": "./chat_models/bedrock.js",
      "require": "./chat_models/bedrock.cjs"
    },
    "./chat_models/googlevertexai": {
      "types": "./chat_models/googlevertexai.d.ts",
      "import": "./chat_models/googlevertexai.js",
      "require": "./chat_models/googlevertexai.cjs"
    },
    "./chat_models/googlevertexai/web": {
      "types": "./chat_models/googlevertexai/web.d.ts",
      "import": "./chat_models/googlevertexai/web.js",
      "require": "./chat_models/googlevertexai/web.cjs"
    },
    "./chat_models/googlepalm": {
      "types": "./chat_models/googlepalm.d.ts",
      "import": "./chat_models/googlepalm.js",
      "require": "./chat_models/googlepalm.cjs"
    },
    "./chat_models/fireworks": {
      "types": "./chat_models/fireworks.d.ts",
      "import": "./chat_models/fireworks.js",
      "require": "./chat_models/fireworks.cjs"
    },
    "./chat_models/baiduwenxin": {
      "types": "./chat_models/baiduwenxin.d.ts",
      "import": "./chat_models/baiduwenxin.js",
      "require": "./chat_models/baiduwenxin.cjs"
    },
    "./chat_models/ollama": {
      "types": "./chat_models/ollama.d.ts",
      "import": "./chat_models/ollama.js",
      "require": "./chat_models/ollama.cjs"
    },
    "./chat_models/minimax": {
      "types": "./chat_models/minimax.d.ts",
      "import": "./chat_models/minimax.js",
      "require": "./chat_models/minimax.cjs"
    },
    "./schema": {
      "types": "./schema.d.ts",
      "import": "./schema.js",
      "require": "./schema.cjs"
    },
    "./schema/document": {
      "types": "./schema/document.d.ts",
      "import": "./schema/document.js",
      "require": "./schema/document.cjs"
    },
    "./schema/output_parser": {
      "types": "./schema/output_parser.d.ts",
      "import": "./schema/output_parser.js",
      "require": "./schema/output_parser.cjs"
    },
    "./schema/query_constructor": {
      "types": "./schema/query_constructor.d.ts",
      "import": "./schema/query_constructor.js",
      "require": "./schema/query_constructor.cjs"
    },
    "./schema/retriever": {
      "types": "./schema/retriever.d.ts",
      "import": "./schema/retriever.js",
      "require": "./schema/retriever.cjs"
    },
    "./schema/runnable": {
      "types": "./schema/runnable.d.ts",
      "import": "./schema/runnable.js",
      "require": "./schema/runnable.cjs"
    },
    "./schema/storage": {
      "types": "./schema/storage.d.ts",
      "import": "./schema/storage.js",
      "require": "./schema/storage.cjs"
    },
    "./sql_db": {
      "types": "./sql_db.d.ts",
      "import": "./sql_db.js",
      "require": "./sql_db.cjs"
    },
    "./callbacks": {
      "types": "./callbacks.d.ts",
      "import": "./callbacks.js",
      "require": "./callbacks.cjs"
    },
    "./callbacks/handlers/llmonitor": {
      "types": "./callbacks/handlers/llmonitor.d.ts",
      "import": "./callbacks/handlers/llmonitor.js",
      "require": "./callbacks/handlers/llmonitor.cjs"
    },
    "./output_parsers": {
      "types": "./output_parsers.d.ts",
      "import": "./output_parsers.js",
      "require": "./output_parsers.cjs"
    },
    "./output_parsers/expression": {
      "types": "./output_parsers/expression.d.ts",
      "import": "./output_parsers/expression.js",
      "require": "./output_parsers/expression.cjs"
    },
    "./retrievers/amazon_kendra": {
      "types": "./retrievers/amazon_kendra.d.ts",
      "import": "./retrievers/amazon_kendra.js",
      "require": "./retrievers/amazon_kendra.cjs"
    },
    "./retrievers/remote": {
      "types": "./retrievers/remote.d.ts",
      "import": "./retrievers/remote.js",
      "require": "./retrievers/remote.cjs"
    },
    "./retrievers/supabase": {
      "types": "./retrievers/supabase.d.ts",
      "import": "./retrievers/supabase.js",
      "require": "./retrievers/supabase.cjs"
    },
    "./retrievers/zep": {
      "types": "./retrievers/zep.d.ts",
      "import": "./retrievers/zep.js",
      "require": "./retrievers/zep.cjs"
    },
    "./retrievers/metal": {
      "types": "./retrievers/metal.d.ts",
      "import": "./retrievers/metal.js",
      "require": "./retrievers/metal.cjs"
    },
    "./retrievers/chaindesk": {
      "types": "./retrievers/chaindesk.d.ts",
      "import": "./retrievers/chaindesk.js",
      "require": "./retrievers/chaindesk.cjs"
    },
    "./retrievers/databerry": {
      "types": "./retrievers/databerry.d.ts",
      "import": "./retrievers/databerry.js",
      "require": "./retrievers/databerry.cjs"
    },
    "./retrievers/contextual_compression": {
      "types": "./retrievers/contextual_compression.d.ts",
      "import": "./retrievers/contextual_compression.js",
      "require": "./retrievers/contextual_compression.cjs"
    },
    "./retrievers/document_compressors": {
      "types": "./retrievers/document_compressors.d.ts",
      "import": "./retrievers/document_compressors.js",
      "require": "./retrievers/document_compressors.cjs"
    },
    "./retrievers/multi_query": {
      "types": "./retrievers/multi_query.d.ts",
      "import": "./retrievers/multi_query.js",
      "require": "./retrievers/multi_query.cjs"
    },
    "./retrievers/multi_vector": {
      "types": "./retrievers/multi_vector.d.ts",
      "import": "./retrievers/multi_vector.js",
      "require": "./retrievers/multi_vector.cjs"
    },
    "./retrievers/parent_document": {
      "types": "./retrievers/parent_document.d.ts",
      "import": "./retrievers/parent_document.js",
      "require": "./retrievers/parent_document.cjs"
    },
    "./retrievers/tavily_search_api": {
      "types": "./retrievers/tavily_search_api.d.ts",
      "import": "./retrievers/tavily_search_api.js",
      "require": "./retrievers/tavily_search_api.cjs"
    },
    "./retrievers/time_weighted": {
      "types": "./retrievers/time_weighted.d.ts",
      "import": "./retrievers/time_weighted.js",
      "require": "./retrievers/time_weighted.cjs"
    },
    "./retrievers/document_compressors/chain_extract": {
      "types": "./retrievers/document_compressors/chain_extract.d.ts",
      "import": "./retrievers/document_compressors/chain_extract.js",
      "require": "./retrievers/document_compressors/chain_extract.cjs"
    },
    "./retrievers/document_compressors/embeddings_filter": {
      "types": "./retrievers/document_compressors/embeddings_filter.d.ts",
      "import": "./retrievers/document_compressors/embeddings_filter.js",
      "require": "./retrievers/document_compressors/embeddings_filter.cjs"
    },
    "./retrievers/hyde": {
      "types": "./retrievers/hyde.d.ts",
      "import": "./retrievers/hyde.js",
      "require": "./retrievers/hyde.cjs"
    },
    "./retrievers/score_threshold": {
      "types": "./retrievers/score_threshold.d.ts",
      "import": "./retrievers/score_threshold.js",
      "require": "./retrievers/score_threshold.cjs"
    },
    "./retrievers/self_query": {
      "types": "./retrievers/self_query.d.ts",
      "import": "./retrievers/self_query.js",
      "require": "./retrievers/self_query.cjs"
    },
    "./retrievers/self_query/chroma": {
      "types": "./retrievers/self_query/chroma.d.ts",
      "import": "./retrievers/self_query/chroma.js",
      "require": "./retrievers/self_query/chroma.cjs"
    },
    "./retrievers/self_query/functional": {
      "types": "./retrievers/self_query/functional.d.ts",
      "import": "./retrievers/self_query/functional.js",
      "require": "./retrievers/self_query/functional.cjs"
    },
    "./retrievers/self_query/pinecone": {
      "types": "./retrievers/self_query/pinecone.d.ts",
      "import": "./retrievers/self_query/pinecone.js",
      "require": "./retrievers/self_query/pinecone.cjs"
    },
    "./retrievers/self_query/supabase": {
      "types": "./retrievers/self_query/supabase.d.ts",
      "import": "./retrievers/self_query/supabase.js",
      "require": "./retrievers/self_query/supabase.cjs"
    },
    "./retrievers/self_query/weaviate": {
      "types": "./retrievers/self_query/weaviate.d.ts",
      "import": "./retrievers/self_query/weaviate.js",
      "require": "./retrievers/self_query/weaviate.cjs"
    },
    "./retrievers/vespa": {
      "types": "./retrievers/vespa.d.ts",
      "import": "./retrievers/vespa.js",
      "require": "./retrievers/vespa.cjs"
    },
    "./cache": {
      "types": "./cache.d.ts",
      "import": "./cache.js",
      "require": "./cache.cjs"
    },
    "./cache/cloudflare_kv": {
      "types": "./cache/cloudflare_kv.d.ts",
      "import": "./cache/cloudflare_kv.js",
      "require": "./cache/cloudflare_kv.cjs"
    },
    "./cache/momento": {
      "types": "./cache/momento.d.ts",
      "import": "./cache/momento.js",
      "require": "./cache/momento.cjs"
    },
    "./cache/redis": {
      "types": "./cache/redis.d.ts",
      "import": "./cache/redis.js",
      "require": "./cache/redis.cjs"
    },
    "./cache/ioredis": {
      "types": "./cache/ioredis.d.ts",
      "import": "./cache/ioredis.js",
      "require": "./cache/ioredis.cjs"
    },
    "./cache/upstash_redis": {
      "types": "./cache/upstash_redis.d.ts",
      "import": "./cache/upstash_redis.js",
      "require": "./cache/upstash_redis.cjs"
    },
    "./stores/doc/in_memory": {
      "types": "./stores/doc/in_memory.d.ts",
      "import": "./stores/doc/in_memory.js",
      "require": "./stores/doc/in_memory.cjs"
    },
    "./stores/doc/gcs": {
      "types": "./stores/doc/gcs.d.ts",
      "import": "./stores/doc/gcs.js",
      "require": "./stores/doc/gcs.cjs"
    },
    "./stores/file/in_memory": {
      "types": "./stores/file/in_memory.d.ts",
      "import": "./stores/file/in_memory.js",
      "require": "./stores/file/in_memory.cjs"
    },
    "./stores/file/node": {
      "types": "./stores/file/node.d.ts",
      "import": "./stores/file/node.js",
      "require": "./stores/file/node.cjs"
    },
    "./stores/message/cloudflare_d1": {
      "types": "./stores/message/cloudflare_d1.d.ts",
      "import": "./stores/message/cloudflare_d1.js",
      "require": "./stores/message/cloudflare_d1.cjs"
    },
    "./stores/message/in_memory": {
      "types": "./stores/message/in_memory.d.ts",
      "import": "./stores/message/in_memory.js",
      "require": "./stores/message/in_memory.cjs"
    },
    "./stores/message/dynamodb": {
      "types": "./stores/message/dynamodb.d.ts",
      "import": "./stores/message/dynamodb.js",
      "require": "./stores/message/dynamodb.cjs"
    },
    "./stores/message/firestore": {
      "types": "./stores/message/firestore.d.ts",
      "import": "./stores/message/firestore.js",
      "require": "./stores/message/firestore.cjs"
    },
    "./stores/message/momento": {
      "types": "./stores/message/momento.d.ts",
      "import": "./stores/message/momento.js",
      "require": "./stores/message/momento.cjs"
    },
    "./stores/message/mongodb": {
      "types": "./stores/message/mongodb.d.ts",
      "import": "./stores/message/mongodb.js",
      "require": "./stores/message/mongodb.cjs"
    },
    "./stores/message/redis": {
      "types": "./stores/message/redis.d.ts",
      "import": "./stores/message/redis.js",
      "require": "./stores/message/redis.cjs"
    },
    "./stores/message/ioredis": {
      "types": "./stores/message/ioredis.d.ts",
      "import": "./stores/message/ioredis.js",
      "require": "./stores/message/ioredis.cjs"
    },
    "./stores/message/upstash_redis": {
      "types": "./stores/message/upstash_redis.d.ts",
      "import": "./stores/message/upstash_redis.js",
      "require": "./stores/message/upstash_redis.cjs"
    },
    "./stores/message/planetscale": {
      "types": "./stores/message/planetscale.d.ts",
      "import": "./stores/message/planetscale.js",
      "require": "./stores/message/planetscale.cjs"
    },
    "./stores/message/xata": {
      "types": "./stores/message/xata.d.ts",
      "import": "./stores/message/xata.js",
      "require": "./stores/message/xata.cjs"
    },
    "./storage/in_memory": {
      "types": "./storage/in_memory.d.ts",
      "import": "./storage/in_memory.js",
      "require": "./storage/in_memory.cjs"
    },
    "./storage/ioredis": {
      "types": "./storage/ioredis.d.ts",
      "import": "./storage/ioredis.js",
      "require": "./storage/ioredis.cjs"
    },
<<<<<<< HEAD
=======
    "./storage/vercel_kv": {
      "types": "./storage/vercel_kv.d.ts",
      "import": "./storage/vercel_kv.js",
      "require": "./storage/vercel_kv.cjs"
    },
    "./storage/upstash_redis": {
      "types": "./storage/upstash_redis.d.ts",
      "import": "./storage/upstash_redis.js",
      "require": "./storage/upstash_redis.cjs"
    },
>>>>>>> 07052bfd
    "./graphs/neo4j_graph": {
      "types": "./graphs/neo4j_graph.d.ts",
      "import": "./graphs/neo4j_graph.js",
      "require": "./graphs/neo4j_graph.cjs"
    },
    "./hub": {
      "types": "./hub.d.ts",
      "import": "./hub.js",
      "require": "./hub.cjs"
    },
    "./util/math": {
      "types": "./util/math.d.ts",
      "import": "./util/math.js",
      "require": "./util/math.cjs"
    },
    "./util/time": {
      "types": "./util/time.d.ts",
      "import": "./util/time.js",
      "require": "./util/time.cjs"
    },
    "./experimental/autogpt": {
      "types": "./experimental/autogpt.d.ts",
      "import": "./experimental/autogpt.js",
      "require": "./experimental/autogpt.cjs"
    },
    "./experimental/babyagi": {
      "types": "./experimental/babyagi.d.ts",
      "import": "./experimental/babyagi.js",
      "require": "./experimental/babyagi.cjs"
    },
    "./experimental/generative_agents": {
      "types": "./experimental/generative_agents.d.ts",
      "import": "./experimental/generative_agents.js",
      "require": "./experimental/generative_agents.cjs"
    },
    "./experimental/plan_and_execute": {
      "types": "./experimental/plan_and_execute.d.ts",
      "import": "./experimental/plan_and_execute.js",
      "require": "./experimental/plan_and_execute.cjs"
    },
    "./experimental/multimodal_embeddings/googlevertexai": {
      "types": "./experimental/multimodal_embeddings/googlevertexai.d.ts",
      "import": "./experimental/multimodal_embeddings/googlevertexai.js",
      "require": "./experimental/multimodal_embeddings/googlevertexai.cjs"
    },
    "./experimental/chat_models/anthropic_functions": {
      "types": "./experimental/chat_models/anthropic_functions.d.ts",
      "import": "./experimental/chat_models/anthropic_functions.js",
      "require": "./experimental/chat_models/anthropic_functions.cjs"
    },
    "./experimental/chat_models/bittensor": {
      "types": "./experimental/chat_models/bittensor.d.ts",
      "import": "./experimental/chat_models/bittensor.js",
      "require": "./experimental/chat_models/bittensor.cjs"
    },
    "./experimental/llms/bittensor": {
      "types": "./experimental/llms/bittensor.d.ts",
      "import": "./experimental/llms/bittensor.js",
      "require": "./experimental/llms/bittensor.cjs"
    },
    "./experimental/hubs/makersuite/googlemakersuitehub": {
      "types": "./experimental/hubs/makersuite/googlemakersuitehub.d.ts",
      "import": "./experimental/hubs/makersuite/googlemakersuitehub.js",
      "require": "./experimental/hubs/makersuite/googlemakersuitehub.cjs"
    },
    "./evaluation": {
      "types": "./evaluation.d.ts",
      "import": "./evaluation.js",
      "require": "./evaluation.cjs"
    },
    "./runnables/remote": {
      "types": "./runnables/remote.d.ts",
      "import": "./runnables/remote.js",
      "require": "./runnables/remote.cjs"
    },
    "./package.json": "./package.json"
  }
}<|MERGE_RESOLUTION|>--- conflicted
+++ resolved
@@ -1,10 +1,6 @@
 {
   "name": "langchain",
-<<<<<<< HEAD
-  "version": "0.0.166",
-=======
   "version": "0.0.170",
->>>>>>> 07052bfd
   "description": "Typescript bindings for langchain",
   "type": "module",
   "engines": {
@@ -638,15 +634,12 @@
     "storage/ioredis.cjs",
     "storage/ioredis.js",
     "storage/ioredis.d.ts",
-<<<<<<< HEAD
-=======
     "storage/vercel_kv.cjs",
     "storage/vercel_kv.js",
     "storage/vercel_kv.d.ts",
     "storage/upstash_redis.cjs",
     "storage/upstash_redis.js",
     "storage/upstash_redis.d.ts",
->>>>>>> 07052bfd
     "graphs/neo4j_graph.cjs",
     "graphs/neo4j_graph.js",
     "graphs/neo4j_graph.d.ts",
@@ -787,12 +780,8 @@
     "@xenova/transformers": "^2.5.4",
     "@zilliz/milvus2-sdk-node": ">=2.2.11",
     "apify-client": "^2.7.1",
-<<<<<<< HEAD
-    "axios": "0.26.0",
-=======
     "assemblyai": "^2.0.2",
     "axios": "^0.26.0",
->>>>>>> 07052bfd
     "cassandra-driver": "^4.6.4",
     "cheerio": "^1.0.0-rc.12",
     "chromadb": "^1.5.3",
@@ -2308,8 +2297,6 @@
       "import": "./storage/ioredis.js",
       "require": "./storage/ioredis.cjs"
     },
-<<<<<<< HEAD
-=======
     "./storage/vercel_kv": {
       "types": "./storage/vercel_kv.d.ts",
       "import": "./storage/vercel_kv.js",
@@ -2320,7 +2307,6 @@
       "import": "./storage/upstash_redis.js",
       "require": "./storage/upstash_redis.cjs"
     },
->>>>>>> 07052bfd
     "./graphs/neo4j_graph": {
       "types": "./graphs/neo4j_graph.d.ts",
       "import": "./graphs/neo4j_graph.js",
