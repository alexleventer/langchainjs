--- conflicted
+++ resolved
@@ -24,14 +24,11 @@
   dimensions: number;
   primaryKey: Column;
   metadataColumns: Column[];
-<<<<<<< HEAD
   astraId?: string;
   astraRegion?: string;
   astraKeyspace?: string;
   astraApplicationToken?: string;
-=======
   indices: Index[];
->>>>>>> d00708c8
 }
 
 /**
@@ -86,7 +83,6 @@
     this.table = args.table;
     this.primaryKey = args.primaryKey;
     this.metadataColumns = args.metadataColumns;
-<<<<<<< HEAD
     if (
       args?.astraId &&
       args?.astraRegion &&
@@ -99,9 +95,7 @@
       this.astraApplicationToken = args?.astraApplicationToken;
       this.isJsonApiConnection = true;
     }
-=======
     this.indices = args.indices;
->>>>>>> d00708c8
   }
 
   /**
@@ -262,18 +256,6 @@
       await this.createCollection();
     }
 
-<<<<<<< HEAD
-=======
-    await this.client
-      .execute(`CREATE CUSTOM INDEX IF NOT EXISTS idx_vector_${this.table}
-  ON ${this.keyspace}.${this.table}(vector) USING 'StorageAttachedIndex';`);
-
-    for await (const { name, value } of this.indices) {
-      await this.client
-        .execute(`CREATE CUSTOM INDEX IF NOT EXISTS idx_${this.table}_${name}
-  ON ${this.keyspace}.${this.table} ${value} USING 'StorageAttachedIndex';`);
-    }
->>>>>>> d00708c8
     this.isInitialized = true;
   }
 
