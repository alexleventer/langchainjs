--- conflicted
+++ resolved
@@ -65,8 +65,6 @@
  * @param openApiToolkit The OpenAPI toolkit to use.
  * @param args Optional arguments for creating the prompt.
  * @returns An AgentExecutor for executing the agent with the tools.
-<<<<<<< HEAD
-=======
  *
  * @security **Security Notice** This agent provides access to external APIs.
  * Use with caution as this agent can make API calls with arbitrary headers.
@@ -75,7 +73,6 @@
  * more.
  *
  * @link See https://js.langchain.com/docs/security for more information.
->>>>>>> 58f88e7d
  */
 export function createOpenApiAgent(
   llm: BaseLanguageModel,
