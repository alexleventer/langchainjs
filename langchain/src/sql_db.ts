import type { DataSource as DataSourceT, DataSourceOptions } from "typeorm";
import {
  generateTableInfoFromTables,
  getTableAndColumnsName,
  SerializedSqlDatabase,
  SqlDatabaseDataSourceParams,
  SqlDatabaseOptionsParams,
  SqlTable,
  verifyIgnoreTablesExistInDatabase,
  verifyIncludeTablesExistInDatabase,
  verifyListTablesExistInDatabase,
} from "./util/sql_utils.js";
import { Serializable } from "./load/serializable.js";

export type { SqlDatabaseDataSourceParams, SqlDatabaseOptionsParams };

<<<<<<< HEAD
=======
/**
 * Class that represents a SQL database in the LangChain framework.
 *
 * @security **Security Notice**
 * This class generates SQL queries for the given database.
 * The SQLDatabase class provides a getTableInfo method that can be used
 * to get column information as well as sample data from the table.
 * To mitigate risk of leaking sensitive data, limit permissions
 * to read and scope to the tables that are needed.
 * Optionally, use the includesTables or ignoreTables class parameters
 * to limit which tables can/cannot be accessed.
 *
 * @link See https://js.langchain.com/docs/security for more information.
 */
>>>>>>> 58f88e7d
export class SqlDatabase
  extends Serializable
  implements SqlDatabaseOptionsParams, SqlDatabaseDataSourceParams
{
  lc_namespace = ["langchain", "sql_db"];

  toJSON() {
    return this.toJSONNotImplemented();
  }

  appDataSourceOptions: DataSourceOptions;

  appDataSource: DataSourceT;

  allTables: Array<SqlTable> = [];

  includesTables: Array<string> = [];

  ignoreTables: Array<string> = [];

  sampleRowsInTableInfo = 3;

  customDescription?: Record<string, string>;

  protected constructor(fields: SqlDatabaseDataSourceParams) {
    super(...arguments);
    this.appDataSource = fields.appDataSource;
    this.appDataSourceOptions = fields.appDataSource.options;
    if (fields?.includesTables && fields?.ignoreTables) {
      throw new Error("Cannot specify both include_tables and ignoreTables");
    }
    this.includesTables = fields?.includesTables ?? [];
    this.ignoreTables = fields?.ignoreTables ?? [];
    this.sampleRowsInTableInfo =
      fields?.sampleRowsInTableInfo ?? this.sampleRowsInTableInfo;
  }

  static async fromDataSourceParams(
    fields: SqlDatabaseDataSourceParams
  ): Promise<SqlDatabase> {
    const sqlDatabase = new SqlDatabase(fields);
    if (!sqlDatabase.appDataSource.isInitialized) {
      await sqlDatabase.appDataSource.initialize();
    }
    sqlDatabase.allTables = await getTableAndColumnsName(
      sqlDatabase.appDataSource
    );
    sqlDatabase.customDescription = Object.fromEntries(
      Object.entries(fields?.customDescription ?? {}).filter(([key, _]) =>
        sqlDatabase.allTables
          .map((table: SqlTable) => table.tableName)
          .includes(key)
      )
    );
    verifyIncludeTablesExistInDatabase(
      sqlDatabase.allTables,
      sqlDatabase.includesTables
    );
    verifyIgnoreTablesExistInDatabase(
      sqlDatabase.allTables,
      sqlDatabase.ignoreTables
    );
    return sqlDatabase;
  }

  static async fromOptionsParams(
    fields: SqlDatabaseOptionsParams
  ): Promise<SqlDatabase> {
    const { DataSource } = await import("typeorm");
    const dataSource = new DataSource(fields.appDataSourceOptions);
    return SqlDatabase.fromDataSourceParams({
      ...fields,
      appDataSource: dataSource,
    });
  }

  /**
   * Get information about specified tables.
   *
   * Follows best practices as specified in: Rajkumar et al, 2022
   * (https://arxiv.org/abs/2204.00498)
   *
   * If `sample_rows_in_table_info`, the specified number of sample rows will be
   * appended to each table description. This can increase performance as
   * demonstrated in the paper.
   */
  async getTableInfo(targetTables?: Array<string>): Promise<string> {
    let selectedTables =
      this.includesTables.length > 0
        ? this.allTables.filter((currentTable) =>
            this.includesTables.includes(currentTable.tableName)
          )
        : this.allTables;

    if (this.ignoreTables.length > 0) {
      selectedTables = selectedTables.filter(
        (currentTable) => !this.ignoreTables.includes(currentTable.tableName)
      );
    }

    if (targetTables && targetTables.length > 0) {
      verifyListTablesExistInDatabase(
        this.allTables,
        targetTables,
        "Wrong target table name:"
      );
      selectedTables = this.allTables.filter((currentTable) =>
        targetTables.includes(currentTable.tableName)
      );
    }

    return generateTableInfoFromTables(
      selectedTables,
      this.appDataSource,
      this.sampleRowsInTableInfo,
      this.customDescription
    );
  }

  /**
   * Execute a SQL command and return a string representing the results.
   * If the statement returns rows, a string of the results is returned.
   * If the statement returns no rows, an empty string is returned.
   */
  async run(command: string, fetch: "all" | "one" = "all"): Promise<string> {
    // TODO: Potential security issue here
    const res = await this.appDataSource.query(command);

    if (fetch === "all") {
      return JSON.stringify(res);
    }

    if (res?.length > 0) {
      return JSON.stringify(res[0]);
    }

    return "";
  }

  serialize(): SerializedSqlDatabase {
    return {
      _type: "sql_database",
      appDataSourceOptions: this.appDataSourceOptions,
      includesTables: this.includesTables,
      ignoreTables: this.ignoreTables,
      sampleRowsInTableInfo: this.sampleRowsInTableInfo,
    };
  }

  /** @ignore */
  static async imports() {
    try {
      const { DataSource } = await import("typeorm");
      return { DataSource };
    } catch (e) {
      console.error(e);
      throw new Error(
        "Failed to load typeorm. Please install it with eg. `yarn add typeorm`."
      );
    }
  }
}<|MERGE_RESOLUTION|>--- conflicted
+++ resolved
@@ -14,8 +14,6 @@
 
 export type { SqlDatabaseDataSourceParams, SqlDatabaseOptionsParams };
 
-<<<<<<< HEAD
-=======
 /**
  * Class that represents a SQL database in the LangChain framework.
  *
@@ -30,7 +28,6 @@
  *
  * @link See https://js.langchain.com/docs/security for more information.
  */
->>>>>>> 58f88e7d
 export class SqlDatabase
   extends Serializable
   implements SqlDatabaseOptionsParams, SqlDatabaseDataSourceParams
